--- conflicted
+++ resolved
@@ -57,10 +57,7 @@
     <Compile Include="Game\Ship.cs" />
     <Compile Include="Game\ShipType.cs" />
     <Compile Include="Properties\AssemblyInfo.cs" />
-<<<<<<< HEAD
-=======
     <Compile Include="Protocol\ConnectionSettings.cs" />
->>>>>>> c0327bb3
     <Compile Include="Protocol\Exceptions\ProtocolArgumentMissingException.cs" />
     <Compile Include="Protocol\Exceptions\ProtocolPlayerTurnException.cs" />
     <Compile Include="Protocol\Exceptions\ProtocolInvalidStateResponseException.cs" />
